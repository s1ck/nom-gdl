use std::{collections::HashMap, fmt::Display, str::FromStr};

use nom::{
    branch::alt,
    bytes::complete::{escaped, tag, take_while, take_while1},
    character::complete::{alpha1, alphanumeric1, digit0, digit1, none_of},
    combinator::{all_consuming, cut, map, opt, recognize},
    error::Error,
    multi::{many0, many1},
    sequence::{delimited, pair, preceded, terminated, tuple},
    Finish, IResult,
};

#[derive(Debug, Default, PartialEq)]
pub(crate) struct Node {
    pub(crate) variable: Option<String>,
    pub(crate) labels: Vec<String>,
    pub(crate) properties: HashMap<String, CypherValue>,
}

impl Node {
    pub fn new(
        variable: Option<String>,
        labels: Vec<String>,
        properties: HashMap<String, CypherValue>,
    ) -> Self {
        Self {
            variable,
            labels,
            properties,
        }
    }
}

impl
    From<(
        Option<String>,
        Vec<String>,
        Option<HashMap<String, CypherValue>>,
    )> for Node
{
    fn from(
        (variable, labels, properties): (
            Option<String>,
            Vec<String>,
            Option<HashMap<String, CypherValue>>,
        ),
    ) -> Self {
        Node {
            variable,
            labels,
            properties: properties.unwrap_or_default(),
        }
    }
}

impl FromStr for Node {
    type Err = Error<String>;

    fn from_str(s: &str) -> Result<Self, Self::Err> {
        match all_consuming(node)(s).finish() {
            Ok((_remaining, node)) => Ok(node),
            Err(Error { input, code }) => Err(Error {
                input: input.to_string(),
                code,
            }),
        }
    }
}

#[derive(Debug, Default, PartialEq)]
pub(crate) struct Relationship {
    pub(crate) variable: Option<String>,
    pub(crate) rel_type: Option<String>,
    pub(crate) direction: Direction,
    pub(crate) properties: HashMap<String, CypherValue>,
}
#[derive(Debug, PartialEq, Eq, Copy, Clone)]
pub(crate) enum Direction {
    Outgoing,
    Incoming,
}

impl Default for Direction {
    fn default() -> Self {
        Direction::Outgoing
    }
}

impl Relationship {
    fn outgoing(
        variable: Option<String>,
        rel_type: Option<String>,
        properties: HashMap<String, CypherValue>,
    ) -> Self {
        Relationship {
            variable,
            rel_type,
            direction: Direction::Outgoing,
            properties,
        }
    }

    fn incoming(
        variable: Option<String>,
        rel_type: Option<String>,
        properties: HashMap<String, CypherValue>,
    ) -> Self {
        Relationship {
            variable,
            rel_type,
            direction: Direction::Incoming,
            properties,
        }
    }
}

impl FromStr for Relationship {
    type Err = Error<String>;

    fn from_str(s: &str) -> Result<Self, Self::Err> {
        match all_consuming(relationship)(s).finish() {
            Ok((_remainder, relationship)) => Ok(relationship),
            Err(Error { input, code }) => Err(Error {
                input: input.to_string(),
                code,
            }),
        }
    }
}

#[derive(Debug, PartialEq, Default)]
pub(crate) struct Path {
    pub(crate) start: Node,
    pub(crate) elements: Vec<(Relationship, Node)>,
}

impl Path {
    fn new(start: Node, elements: Vec<(Relationship, Node)>) -> Self {
        Self { start, elements }
    }
}

impl From<(Node, Vec<(Relationship, Node)>)> for Path {
    fn from((start, elements): (Node, Vec<(Relationship, Node)>)) -> Self {
        Self { start, elements }
    }
}

impl FromStr for Path {
    type Err = Error<String>;

    fn from_str(s: &str) -> Result<Self, Self::Err> {
        match all_consuming(path)(s).finish() {
            Ok((_remainder, path)) => Ok(path),
            Err(Error { input, code }) => Err(Error {
                input: input.to_string(),
                code,
            }),
        }
    }
}

#[derive(Debug, PartialEq, Default)]
pub(crate) struct Graph {
    pub(crate) paths: Vec<Path>,
}

impl Graph {
    fn new(paths: Vec<Path>) -> Self {
        Self { paths }
    }
}

impl FromStr for Graph {
    type Err = Error<String>;

    fn from_str(s: &str) -> Result<Self, Self::Err> {
        match all_consuming(graph)(s).finish() {
            Ok((_remainder, graph)) => Ok(graph),
            Err(Error { input, code }) => Err(Error {
                input: input.to_string(),
                code,
            }),
        }
    }
}

#[derive(Debug, PartialEq)]
pub enum CypherValue {
    Float(f64),
    Integer(i64),
    String(String),
    Boolean(bool),
}

impl From<f64> for CypherValue {
    fn from(value: f64) -> Self {
        CypherValue::Float(value)
    }
}

impl From<i64> for CypherValue {
    fn from(value: i64) -> Self {
        CypherValue::Integer(value)
    }
}

impl From<String> for CypherValue {
    fn from(value: String) -> Self {
        CypherValue::String(value)
    }
}

impl From<&str> for CypherValue {
    fn from(value: &str) -> Self {
        CypherValue::String(value.into())
    }
}

impl From<bool> for CypherValue {
    fn from(value: bool) -> Self {
        CypherValue::Boolean(value)
    }
}

impl FromStr for CypherValue {
    type Err = Error<String>;

    fn from_str(s: &str) -> Result<Self, Self::Err> {
        match all_consuming(cypher_value)(s).finish() {
            Ok((_remainder, cypher_value)) => Ok(cypher_value),
            Err(Error { input, code }) => Err(Error {
                input: input.to_string(),
                code,
            }),
        }
    }
}

impl Display for CypherValue {
    fn fmt(&self, f: &mut std::fmt::Formatter<'_>) -> std::fmt::Result {
        match self {
            CypherValue::Float(float) => write!(f, "{}", float),
            CypherValue::Integer(integer) => write!(f, "{}", integer),
            CypherValue::String(string) => f.pad(string),
            CypherValue::Boolean(boolean) => write!(f, "{}", boolean),
        }
    }
}

fn is_uppercase_alphabetic(c: char) -> bool {
    c.is_alphabetic() && c.is_uppercase()
}

fn is_valid_label_token(c: char) -> bool {
    c.is_alphanumeric() || c == '_'
}

fn is_valid_rel_type_token(c: char) -> bool {
    is_uppercase_alphabetic(c) || c.is_numeric() || c == '_'
}

fn sp(input: &str) -> IResult<&str, &str> {
    take_while(|c: char| c.is_ascii_whitespace())(input)
}

fn neg_sign(input: &str) -> IResult<&str, bool> {
    map(opt(tag("-")), |t| t.is_some())(input)
}

fn integer_literal(input: &str) -> IResult<&str, CypherValue> {
    map(pair(neg_sign, digit1), |(is_negative, num)| {
        let mut num = i64::from_str(num).unwrap();
        if is_negative {
            num = -num;
        }
        CypherValue::from(num)
    })(input)
}

fn float_literal(input: &str) -> IResult<&str, CypherValue> {
    map(
        pair(neg_sign, recognize(tuple((digit0, tag("."), digit0)))),
        |(is_negative, num)| {
            let mut num = f64::from_str(num).unwrap();
            if is_negative {
                num = -num;
            }
            CypherValue::from(num)
        },
    )(input)
}

fn single_quoted_string(input: &str) -> IResult<&str, &str> {
    let escaped = escaped(none_of("\\\'"), '\\', tag("'"));
    let escaped_or_empty = alt((escaped, tag("")));
    delimited(tag("'"), escaped_or_empty, tag("'"))(input)
}

fn double_quoted_string(input: &str) -> IResult<&str, &str> {
    let escaped = escaped(none_of("\\\""), '\\', tag("\""));
    let escaped_or_empty = alt((escaped, tag("")));
    delimited(tag("\""), escaped_or_empty, tag("\""))(input)
}

fn string_literal(input: &str) -> IResult<&str, CypherValue> {
    map(
        alt((single_quoted_string, double_quoted_string)),
        CypherValue::from,
    )(input)
}

fn boolean_literal(input: &str) -> IResult<&str, CypherValue> {
    alt((
<<<<<<< HEAD
        map(tag("true"),  |_| CypherValue::Boolean(true)),
        map(tag("TRUE"),  |_| CypherValue::Boolean(true)),
        map(tag("false"), |_| CypherValue::Boolean(false)),
        map(tag("FALSE"), |_| CypherValue::Boolean(false))
=======
        map(tag_no_case("false"), |_| CypherValue::Boolean(false)),
        map(tag_no_case("true"), |_| CypherValue::Boolean(true)),
>>>>>>> d4e4a9af
    ))(input)
}

fn cypher_value(input: &str) -> IResult<&str, CypherValue> {
    preceded(
        sp,
        alt((
            float_literal,
            integer_literal,
            string_literal,
            boolean_literal,
        )),
    )(input)
}

fn variable(input: &str) -> IResult<&str, String> {
    map(
        preceded(
            sp,
            recognize(pair(
                alt((alpha1, tag("_"))),
                many0(alt((alphanumeric1, tag("_")))),
            )),
        ),
        String::from,
    )(input)
}

fn key_value_pair(input: &str) -> IResult<&str, (String, CypherValue)> {
    pair(
        variable,
        preceded(preceded(sp, tag(":")), cut(cypher_value)),
    )(input)
}

fn key_value_pairs(input: &str) -> IResult<&str, HashMap<String, CypherValue>> {
    map(
        pair(
            key_value_pair,
            many0(preceded(preceded(sp, tag(",")), key_value_pair)),
        ),
        |(head, tail)| std::iter::once(head).chain(tail).collect::<HashMap<_, _>>(),
    )(input)
}

fn properties(input: &str) -> IResult<&str, HashMap<String, CypherValue>> {
    map(
        delimited(
            preceded(sp, tag("{")),
            opt(key_value_pairs),
            preceded(sp, tag("}")),
        ),
        |properties| properties.unwrap_or_default(),
    )(input)
}

fn label(input: &str) -> IResult<&str, String> {
    map(
        preceded(
            tag(":"),
            cut(recognize(pair(
                take_while1(is_uppercase_alphabetic),
                take_while(is_valid_label_token),
            ))),
        ),
        String::from,
    )(input)
}

fn rel_type(input: &str) -> IResult<&str, String> {
    map(
        preceded(
            tag(":"),
            cut(recognize(pair(
                take_while1(is_uppercase_alphabetic),
                take_while(is_valid_rel_type_token),
            ))),
        ),
        String::from,
    )(input)
}

type NodeBody = (
    Option<String>,                       // variable
    Vec<String>,                          // labels
    Option<HashMap<String, CypherValue>>, // properties
);

fn node_body(input: &str) -> IResult<&str, NodeBody> {
    delimited(
        sp,
        tuple((opt(variable), many0(label), opt(properties))),
        sp,
    )(input)
}

pub(crate) fn node(input: &str) -> IResult<&str, Node> {
    map(delimited(tag("("), node_body, tag(")")), Node::from)(input)
}

type RelationshipBody = (
    Option<String>,                       // variable
    Option<String>,                       // relationship type
    Option<HashMap<String, CypherValue>>, // properties
);

fn relationship_body(input: &str) -> IResult<&str, RelationshipBody> {
    delimited(
        tag("["),
        delimited(
            sp,
            tuple((opt(variable), opt(rel_type), opt(properties))),
            sp,
        ),
        tag("]"),
    )(input)
}

pub(crate) fn relationship(input: &str) -> IResult<&str, Relationship> {
    alt((
        map(
            delimited(tag("-"), opt(relationship_body), tag("->")),
            |relationship| match relationship {
                Some((variable, rel_type, properties)) => {
                    Relationship::outgoing(variable, rel_type, properties.unwrap_or_default())
                }
                None => Relationship::outgoing(None, None, HashMap::default()),
            },
        ),
        map(
            delimited(tag("<-"), opt(relationship_body), tag("-")),
            |relationship| match relationship {
                Some((variable, rel_type, properties)) => {
                    Relationship::incoming(variable, rel_type, properties.unwrap_or_default())
                }
                None => Relationship::incoming(None, None, HashMap::default()),
            },
        ),
    ))(input)
}

pub(crate) fn path(input: &str) -> IResult<&str, Path> {
    map(pair(node, many0(pair(relationship, cut(node)))), Path::from)(input)
}

pub(crate) fn graph(input: &str) -> IResult<&str, Graph> {
    map(
        many1(terminated(preceded(sp, path), preceded(sp, opt(tag(","))))),
        Graph::new,
    )(input)
}

#[cfg(test)]
mod tests {
    use super::*;
    use pretty_assertions::assert_eq as pretty_assert_eq;
    use test_case::test_case;

    impl Node {
        fn with_variable(variable: impl Into<String>) -> Self {
            Node {
                variable: Some(variable.into()),
                ..Node::default()
            }
        }

        fn with_labels<I, T>(labels: I) -> Self
        where
            I: IntoIterator<Item = T>,
            T: Into<String>,
        {
            Node {
                labels: labels.into_iter().map(Into::into).collect(),
                ..Node::default()
            }
        }

        fn with_variable_and_labels<I, T>(variable: impl Into<String>, labels: I) -> Self
        where
            I: IntoIterator<Item = T>,
            T: Into<String>,
        {
            Node {
                variable: Some(variable.into()),
                labels: labels.into_iter().map(Into::into).collect(),
                ..Node::default()
            }
        }

        fn from<I, T>(
            variable: impl Into<String>,
            labels: I,
            properties: Vec<(T, CypherValue)>,
        ) -> Self
        where
            I: IntoIterator<Item = T>,
            T: Into<String>,
        {
            Node {
                variable: Some(variable.into()),
                labels: labels.into_iter().map(Into::into).collect(),
                properties: properties
                    .into_iter()
                    .map(|(k, v)| (Into::into(k), v))
                    .collect::<HashMap<_, _>>(),
            }
        }
    }

    impl Relationship {
        fn outgoing_with_variable(variable: impl Into<String>) -> Self {
            Self::outgoing(Some(variable.into()), None, HashMap::default())
        }

        fn outgoing_with_variable_and_rel_type(
            variable: impl Into<String>,
            rel_type: impl Into<String>,
        ) -> Self {
            Self::outgoing(
                Some(variable.into()),
                Some(rel_type.into()),
                HashMap::default(),
            )
        }

        fn incoming_with_variable(variable: impl Into<String>) -> Self {
            Self::incoming(Some(variable.into()), None, HashMap::default())
        }

        fn incoming_with_variable_and_rel_type(
            variable: impl Into<String>,
            rel_type: impl Into<String>,
        ) -> Self {
            Self::incoming(
                Some(variable.into()),
                Some(rel_type.into()),
                HashMap::default(),
            )
        }

        fn from<I, T>(
            variable: impl Into<String>,
            rel_type: T,
            direction: Direction,
            properties: Vec<(T, CypherValue)>,
        ) -> Self
        where
            T: Into<String>,
        {
            Relationship {
                variable: Some(variable.into()),
                rel_type: Some(rel_type.into()),
                direction,
                properties: properties
                    .into_iter()
                    .map(|(k, v)| (Into::into(k), v))
                    .collect::<HashMap<_, _>>(),
            }
        }
    }

    #[test_case("0",              CypherValue::from(0)   ; "int: zero")]
    #[test_case("-0",             CypherValue::from(0)   ; "int: signed zero")]
    #[test_case("42",             CypherValue::from(42)  ; "int: positive")]
    #[test_case("-42",            CypherValue::from(-42) ; "int: negative")]
    #[test_case("0.0",            CypherValue::from(0.0)   ; "float: zero v1")]
    #[test_case("0.",             CypherValue::from(0.0)   ; "float: zero v2")]
    #[test_case(".0",             CypherValue::from(0.0)   ; "float: zero v3")]
    #[test_case("-0.0",           CypherValue::from(0.0)   ; "float: signed zero")]
    #[test_case("-.0",            CypherValue::from(0.0)   ; "float: signed zero v2")]
    #[test_case("13.37",          CypherValue::from(13.37) ; "float: positive")]
    #[test_case("-42.2",          CypherValue::from(-42.2) ; "float: negative")]
    #[test_case("'foobar'",       CypherValue::from("foobar")       ; "sq string: alpha")]
    #[test_case("'1234'",         CypherValue::from("1234")         ; "sq string: numeric")]
    #[test_case("'    '",         CypherValue::from("    ")         ; "sq string: whitespacec")]
    #[test_case("''",             CypherValue::from("")             ; "sq string: empty")]
    #[test_case(r#"'foobar\'s'"#, CypherValue::from(r#"foobar\'s"#) ; "sq string: escaped")]
    #[test_case("\"foobar\"",     CypherValue::from("foobar")       ; "dq string: alpha")]
    #[test_case("\"1234\"",       CypherValue::from("1234")         ; "dq string: numeric")]
    #[test_case("\"    \"",       CypherValue::from("    ")         ; "dq string: whitespacec")]
    #[test_case("\"\"",           CypherValue::from("")             ; "dq string: empty")]
    #[test_case(r#""foobar\"s""#, CypherValue::from(r#"foobar\"s"#) ; "dq string: escaped")]
    #[test_case("true",           CypherValue::from(true)  ; "bool: true")]
    #[test_case("FALSE",          CypherValue::from(false) ; "bool: false")]
    fn cypher_value(input: &str, expected: CypherValue) {
        assert_eq!(input.parse(), Ok(expected))
    }

    #[test]
    fn cypher_value_from() {
        assert_eq!(CypherValue::from(42), CypherValue::from(42));
        assert_eq!(CypherValue::from(13.37), CypherValue::from(13.37));
        assert_eq!(CypherValue::from("foobar"), CypherValue::from("foobar"));
        assert_eq!(CypherValue::from(true), CypherValue::from(true));
    }

    #[test]
    fn cypher_value_display() {
        assert_eq!("42", format!("{}", CypherValue::from(42)));
        assert_eq!("13.37", format!("{}", CypherValue::from(13.37)));
        assert_eq!("foobar", format!("{}", CypherValue::from("foobar")));
        assert_eq!("00foobar", format!("{:0>8}", CypherValue::from("foobar")));
        assert_eq!("true", format!("{}", CypherValue::from(true)));
    }

    #[test_case("key:42",         ("key".to_string(), CypherValue::from(42)))]
    #[test_case("key: 1337",      ("key".to_string(), CypherValue::from(1337)))]
    #[test_case("key2: 1337",     ("key2".to_string(), CypherValue::from(1337)))]
    #[test_case("key2: 'foobar'", ("key2".to_string(), CypherValue::from("foobar")))]
    #[test_case("key3: true",     ("key3".to_string(), CypherValue::from(true)))]
    fn key_value_pair_test(input: &str, expected: (String, CypherValue)) {
        assert_eq!(key_value_pair(input).unwrap().1, expected)
    }

    #[test_case("{key1: 42}",               vec![("key1".to_string(), CypherValue::from(42))])]
    #[test_case("{key1: 13.37 }",           vec![("key1".to_string(), CypherValue::from(13.37))])]
    #[test_case("{ key1: 42, key2: 1337 }", vec![("key1".to_string(), CypherValue::from(42)), ("key2".to_string(), CypherValue::from(1337))])]
    #[test_case("{ key1: 42, key2: 1337, key3: 'foobar' }", vec![("key1".to_string(), CypherValue::from(42)), ("key2".to_string(), CypherValue::from(1337)), ("key3".to_string(), CypherValue::from("foobar"))])]
    fn properties_test(input: &str, expected: Vec<(String, CypherValue)>) {
        let expected = expected.into_iter().collect::<HashMap<_, _>>();
        assert_eq!(properties(input).unwrap().1, expected)
    }

    #[test_case("foobar"; "multiple alphabetical")]
    #[test_case("_foobar"; "starts with underscore")]
    #[test_case("__foo_bar"; "mixed underscore")]
    #[test_case("f"; "single alphabetical lowercase")]
    #[test_case("F"; "single alphabetical uppercase")]
    #[test_case("f1234"; "alphanumeric")]
    fn variable_positive(input: &str) {
        let result = variable(input);
        assert!(result.is_ok());
        let result = result.unwrap().1;
        assert_eq!(result, input)
    }

    #[test_case("1234"; "numerical")]
    #[test_case("+foo"; "special char")]
    #[test_case("."; "another special char")]
    fn variable_negative(input: &str) {
        assert!(variable(input).is_err())
    }

    #[test_case(":Foobar"; "alphabetical")]
    #[test_case(":F"; "alphabetical single char")]
    #[test_case(":F42"; "alphanumerical")]
    #[test_case(":F_42"; "alphanumerical and underscore")]
    fn labels_positive(input: &str) {
        let result = label(input);
        assert!(result.is_ok());
        let result = result.unwrap().1;
        assert_eq!(format!(":{}", result), input)
    }

    #[test_case(":foobar"; "lower case")]
    #[test_case(":_"; "colon and single underscore")]
    #[test_case("_"; "single underscore")]
    #[test_case(":1234"; "numerical")]
    fn labels_negative(input: &str) {
        assert!(label(input).is_err())
    }

    #[test_case(":FOOBAR"; "multiple alphabetical")]
    #[test_case(":F"; "single alphabetical")]
    #[test_case(":F42"; "alphanumerical")]
    #[test_case(":F_42"; "alphanumerical and underscore")]
    fn rel_types_positive(input: &str) {
        let result = rel_type(input);
        assert!(result.is_ok());
        let result = result.unwrap().1;
        assert_eq!(format!(":{}", result), input)
    }

    #[test_case("()",                   Node::default(); "empty node")]
    #[test_case("( )",                  Node::default(); "empty node with space")]
    #[test_case("(  )",                 Node::default(); "empty node with many spaces")]
    #[test_case("(n0)",                 Node::with_variable("n0"); "n0")]
    #[test_case("( n0 )",               Node::with_variable("n0"); "n0 with space")]
    #[test_case("(:A)",                 Node::with_labels(vec!["A"]))]
    #[test_case("(:A:B)",               Node::with_labels(vec!["A", "B"]) )]
    #[test_case("( :A:B )",             Node::with_labels(vec!["A", "B"]); ":A:B with space" )]
    #[test_case("(n0:A)",               Node::with_variable_and_labels("n0", vec!["A"]))]
    #[test_case("(n0:A:B)",             Node::with_variable_and_labels("n0", vec!["A", "B"]))]
    #[test_case("( n0:A:B )",           Node::with_variable_and_labels("n0", vec!["A", "B"]); "n0:A:B with space")]
    #[test_case("(n0 { foo: 42 })",     Node::from("n0", vec![], vec![("foo", CypherValue::from(42))]))]
    #[test_case("(n0:A:B { foo: 42 })", Node::from("n0", vec!["A", "B"], vec![("foo", CypherValue::from(42))]))]
    fn node_test(input: &str, expected: Node) {
        assert_eq!(input.parse(), Ok(expected));
    }

    #[test_case("(42:A)" ; "numeric variable")]
    #[test_case("("      ; "no closing")]
    #[test_case(")"      ; "no opening")]
    fn node_negative(input: &str) {
        assert!(input.parse::<Node>().is_err())
    }

    #[test_case("-->",                     Relationship { direction: Direction::Outgoing, ..Relationship::default()})]
    #[test_case("-[]->",                   Relationship { direction: Direction::Outgoing, ..Relationship::default()}; "outgoing: with body")]
    #[test_case("-[ ]->",                  Relationship { direction: Direction::Outgoing, ..Relationship::default()}; "outgoing: body with space")]
    #[test_case("<--",                     Relationship { direction: Direction::Incoming, ..Relationship::default()}; "incoming: no body")]
    #[test_case("<-[]-",                   Relationship { direction: Direction::Incoming, ..Relationship::default()}; "incoming: with body")]
    #[test_case("<-[ ]-",                  Relationship { direction: Direction::Incoming, ..Relationship::default()}; "incoming: body with space")]
    #[test_case("-[r0]->",                 Relationship { variable: Some("r0".to_string()), direction: Direction::Outgoing, ..Relationship::default() }; "r0 outgoing")]
    #[test_case("-[ r0 ]->",               Relationship { variable: Some("r0".to_string()), direction: Direction::Outgoing, ..Relationship::default() }; "r0 outgoing with space")]
    #[test_case("<-[r0]-",                 Relationship { variable: Some("r0".to_string()), direction: Direction::Incoming, ..Relationship::default() }; "r0 incoming")]
    #[test_case("<-[ r0 ]-",               Relationship { variable: Some("r0".to_string()), direction: Direction::Incoming, ..Relationship::default() }; "r0 incoming with space")]
    #[test_case("-[:BAR]->",               Relationship { rel_type: Some("BAR".to_string()), direction: Direction::Outgoing, ..Relationship::default() }; "BAR outgoing")]
    #[test_case("-[ :BAR ]->",             Relationship { rel_type: Some("BAR".to_string()), direction: Direction::Outgoing, ..Relationship::default() }; "BAR outgoing with space")]
    #[test_case("<-[:BAR]-",               Relationship { rel_type: Some("BAR".to_string()), direction: Direction::Incoming, ..Relationship::default() }; "BAR incoming")]
    #[test_case("<-[ :BAR ]-",             Relationship { rel_type: Some("BAR".to_string()), direction: Direction::Incoming, ..Relationship::default() }; "BAR incoming with space")]
    #[test_case("-[r0:BAR]->",             Relationship { variable: Some("r0".to_string()), rel_type: Some("BAR".to_string()), direction: Direction::Outgoing, ..Relationship::default() }; "r0:Bar outgoing")]
    #[test_case("-[ r0:BAR ]->",           Relationship { variable: Some("r0".to_string()), rel_type: Some("BAR".to_string()), direction: Direction::Outgoing, ..Relationship::default()};  "r0:Bar outgoing with space")]
    #[test_case("<-[r0:BAR]-",             Relationship { variable: Some("r0".to_string()), rel_type: Some("BAR".to_string()), direction: Direction::Incoming, ..Relationship::default() }; "r0:Bar incoming")]
    #[test_case("<-[ r0:BAR ]-",           Relationship { variable: Some("r0".to_string()), rel_type: Some("BAR".to_string()), direction: Direction::Incoming, ..Relationship::default() }; "r0:Bar incoming with space")]
    #[test_case("<-[{ foo: 42 }]-",        Relationship { variable: None, rel_type: None, direction: Direction::Incoming, properties: std::iter::once(("foo".to_string(), CypherValue::from(42))).into_iter().collect::<HashMap<_,_>>() }; "with properties")]
    #[test_case("<-[r0 { foo: 42 }]-",     Relationship { variable: Some("r0".to_string()), rel_type: None, direction: Direction::Incoming, properties: std::iter::once(("foo".to_string(), CypherValue::from(42))).into_iter().collect::<HashMap<_,_>>() }; "r0 with properties")]
    #[test_case("<-[:BAR { foo: 42 }]-",   Relationship { variable: None, rel_type: Some("BAR".to_string()), direction: Direction::Incoming, properties: std::iter::once(("foo".to_string(), CypherValue::from(42))).into_iter().collect::<HashMap<_,_>>() }; "Bar with properties")]
    #[test_case("<-[r0:BAR { foo: 42 }]-", Relationship { variable: Some("r0".to_string()), rel_type: Some("BAR".to_string()), direction: Direction::Incoming, properties: std::iter::once(("foo".to_string(), CypherValue::from(42))).into_iter().collect::<HashMap<_,_>>() }; "r0:Bar with properties")]
    fn relationship_test(input: &str, expected: Relationship) {
        assert_eq!(input.parse(), Ok(expected));
    }

    #[test_case("-[->" ; "outgoing: no closing")]
    #[test_case("-]->" ; "outgoing: no opening")]
    #[test_case("->"   ; "outgoing: no hyphen")]
    #[test_case("<-[-" ; "incoming: no closing")]
    #[test_case("<-]-" ; "incoming: no opening")]
    #[test_case("<-"   ; "incoming: no hyphen")]
    fn relationship_negative(input: &str) {
        assert!(input.parse::<Relationship>().is_err());
    }

    #[test]
    fn path_node_only() {
        assert_eq!(
            "(a)".parse(),
            Ok(Path {
                start: Node::with_variable("a"),
                elements: vec![]
            })
        );
    }

    #[test]
    fn path_one_hop_path() {
        assert_eq!(
            "(a)-->(b)".parse(),
            Ok(Path {
                start: Node::with_variable("a"),
                elements: vec![(
                    Relationship::outgoing(None, None, HashMap::default()),
                    Node::with_variable("b")
                )]
            })
        );
    }

    #[test]
    fn path_two_hop_path() {
        assert_eq!(
            "(a)-->(b)<--(c)".parse(),
            Ok(Path {
                start: Node::with_variable("a"),
                elements: vec![
                    (
                        Relationship::outgoing(None, None, HashMap::default()),
                        Node::with_variable("b")
                    ),
                    (
                        Relationship::incoming(None, None, HashMap::default()),
                        Node::with_variable("c")
                    ),
                ]
            })
        );
    }

    #[test]
    fn path_with_node_labels_and_relationship_types() {
        assert_eq!(
            "(a:A)<-[:R]-(:B)-[rel]->(c)-[]->(d:D1:D2)<--(:E1:E2)-[r:REL]->()".parse(),
            Ok(Path {
                start: Node::with_variable_and_labels("a", vec!["A"]),
                elements: vec![
                    (
                        Relationship::incoming(None, Some("R".to_string()), HashMap::default()),
                        Node::new(None, vec!["B".to_string()], HashMap::default())
                    ),
                    (
                        Relationship::outgoing_with_variable("rel"),
                        Node::with_variable("c")
                    ),
                    (
                        Relationship::outgoing(None, None, HashMap::default()),
                        Node::with_variable_and_labels("d", vec!["D1", "D2"])
                    ),
                    (
                        Relationship::incoming(None, None, HashMap::default()),
                        Node::new(
                            None,
                            vec!["E1".to_string(), "E2".to_string()],
                            HashMap::default()
                        )
                    ),
                    (
                        Relationship::outgoing_with_variable_and_rel_type("r", "REL"),
                        Node::default()
                    ),
                ]
            })
        );
    }

    #[test_case("(42:A)" ; "numeric variable")]
    #[test_case("(a)-->(42:A)" ; "numeric variable one hop")]
    fn path_negative(input: &str) {
        assert!(input.parse::<Path>().is_err())
    }

    #[test]
    fn graph_one_paths() {
        pretty_assert_eq!(
            "(a)-->(b)".parse(),
            Ok(Graph::new(vec![Path {
                start: Node::with_variable("a"),
                elements: vec![(
                    Relationship::outgoing(None, None, HashMap::default()),
                    Node::with_variable("b")
                )]
            }]))
        );
    }

    #[test_case("(a)(b)"; "no comma")]
    #[test_case("(a) (b)"; "one space")]
    #[test_case("(a)  (b)"; "more space")]
    #[test_case("(a),(b)"; "comma")]
    #[test_case("(a), (b)"; "comma and space")]
    #[test_case("(a) ,(b)"; "comma and space in front")]
    #[test_case("(a) , (b)"; "comma and more space")]
    #[test_case("(a)  ,  (b)"; "comma and moore space")]
    #[test_case("(a)  ,  (b),"; "comma and mooore space")]
    #[test_case("(a)\n(b)"; "new line")]
    #[test_case("(a),\n(b)"; "new line and comma on same line")]
    #[test_case("(a)\n,(b)"; "new line and comma on next line")]
    #[test_case("(a)\n\r,(b)\n\r"; "new line at the end")]
    fn graph_two_paths(input: &str) {
        pretty_assert_eq!(
            input.parse(),
            Ok(Graph::new(vec![
                Path {
                    start: Node::with_variable("a"),
                    elements: vec![]
                },
                Path {
                    start: Node::with_variable("b"),
                    elements: vec![]
                }
            ]))
        );
    }

    #[test]
    fn graph_trailing_comma() {
        pretty_assert_eq!(
            "(a),".parse(),
            Ok(Graph::new(vec![Path {
                start: Node::with_variable("a"),
                elements: vec![]
            }]))
        );
    }
}<|MERGE_RESOLUTION|>--- conflicted
+++ resolved
@@ -313,15 +313,10 @@
 
 fn boolean_literal(input: &str) -> IResult<&str, CypherValue> {
     alt((
-<<<<<<< HEAD
-        map(tag("true"),  |_| CypherValue::Boolean(true)),
-        map(tag("TRUE"),  |_| CypherValue::Boolean(true)),
+        map(tag("true"), |_| CypherValue::Boolean(true)),
+        map(tag("TRUE"), |_| CypherValue::Boolean(true)),
         map(tag("false"), |_| CypherValue::Boolean(false)),
-        map(tag("FALSE"), |_| CypherValue::Boolean(false))
-=======
-        map(tag_no_case("false"), |_| CypherValue::Boolean(false)),
-        map(tag_no_case("true"), |_| CypherValue::Boolean(true)),
->>>>>>> d4e4a9af
+        map(tag("FALSE"), |_| CypherValue::Boolean(false)),
     ))(input)
 }
 
