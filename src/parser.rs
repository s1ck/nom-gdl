use std::{collections::HashMap, fmt, str::FromStr};

use nom::{
    branch::alt,
    bytes::complete::{escaped, tag, tag_no_case, take_while, take_while1},
    character::complete::{alpha1, alphanumeric1, char, digit0, digit1, none_of},
    combinator::{all_consuming, cut, map, opt, recognize},
    error::{context, Error},
    multi::{many0, many1, separated_list0},
    sequence::{delimited, pair, preceded, terminated, tuple},
    Finish, IResult,
};

#[derive(Debug, Default, PartialEq)]
pub(crate) struct Node {
    pub(crate) variable: Option<String>,
    pub(crate) labels: Vec<String>,
    pub(crate) properties: HashMap<String, CypherValue>,
}

impl Node {
    pub fn new(
        variable: Option<String>,
        labels: Vec<String>,
        properties: HashMap<String, CypherValue>,
    ) -> Self {
        Self {
            variable,
            labels,
            properties,
        }
    }
}

impl
    From<(
        Option<String>,
        Vec<String>,
        Option<HashMap<String, CypherValue>>,
    )> for Node
{
    fn from(
        (variable, labels, properties): (
            Option<String>,
            Vec<String>,
            Option<HashMap<String, CypherValue>>,
        ),
    ) -> Self {
        Node {
            variable,
            labels,
            properties: properties.unwrap_or_default(),
        }
    }
}

impl FromStr for Node {
    type Err = Error<String>;

    fn from_str(s: &str) -> Result<Self, Self::Err> {
        match all_consuming(node)(s).finish() {
            Ok((_remaining, node)) => Ok(node),
            Err(Error { input, code }) => Err(Error {
                input: input.to_string(),
                code,
            }),
        }
    }
}

#[derive(Debug, Default, PartialEq)]
pub(crate) struct Relationship {
    pub(crate) variable: Option<String>,
    pub(crate) rel_type: Option<String>,
    pub(crate) direction: Direction,
    pub(crate) properties: HashMap<String, CypherValue>,
}
#[derive(Debug, PartialEq, Eq, Copy, Clone)]
pub(crate) enum Direction {
    Outgoing,
    Incoming,
}

impl Default for Direction {
    fn default() -> Self {
        Direction::Outgoing
    }
}

impl Relationship {
    fn outgoing(
        variable: Option<String>,
        rel_type: Option<String>,
        properties: HashMap<String, CypherValue>,
    ) -> Self {
        Relationship {
            variable,
            rel_type,
            direction: Direction::Outgoing,
            properties,
        }
    }

    fn incoming(
        variable: Option<String>,
        rel_type: Option<String>,
        properties: HashMap<String, CypherValue>,
    ) -> Self {
        Relationship {
            variable,
            rel_type,
            direction: Direction::Incoming,
            properties,
        }
    }
}

impl FromStr for Relationship {
    type Err = Error<String>;

    fn from_str(s: &str) -> Result<Self, Self::Err> {
        match all_consuming(relationship)(s).finish() {
            Ok((_remainder, relationship)) => Ok(relationship),
            Err(Error { input, code }) => Err(Error {
                input: input.to_string(),
                code,
            }),
        }
    }
}

#[derive(Debug, PartialEq, Default)]
pub(crate) struct Path {
    pub(crate) start: Node,
    pub(crate) elements: Vec<(Relationship, Node)>,
}

impl Path {
    fn new(start: Node, elements: Vec<(Relationship, Node)>) -> Self {
        Self { start, elements }
    }
}

impl From<(Node, Vec<(Relationship, Node)>)> for Path {
    fn from((start, elements): (Node, Vec<(Relationship, Node)>)) -> Self {
        Self { start, elements }
    }
}

impl FromStr for Path {
    type Err = Error<String>;

    fn from_str(s: &str) -> Result<Self, Self::Err> {
        match all_consuming(path)(s).finish() {
            Ok((_remainder, path)) => Ok(path),
            Err(Error { input, code }) => Err(Error {
                input: input.to_string(),
                code,
            }),
        }
    }
}

#[derive(Debug, PartialEq, Default)]
pub(crate) struct Graph {
    pub(crate) paths: Vec<Path>,
}

impl Graph {
    fn new(paths: Vec<Path>) -> Self {
        Self { paths }
    }
}

impl FromStr for Graph {
    type Err = Error<String>;

    fn from_str(s: &str) -> Result<Self, Self::Err> {
        match all_consuming(graph)(s).finish() {
            Ok((_remainder, graph)) => Ok(graph),
            Err(Error { input, code }) => Err(Error {
                input: input.to_string(),
                code,
            }),
        }
    }
}

#[derive(Debug, PartialEq)]
pub enum CypherValue {
    Float(f64),
    Integer(i64),
    String(String),
    Boolean(bool),
    List(List)
}

#[derive(Debug, PartialEq)]
pub struct List(Vec<CypherValue>);

impl fmt::Display for List {
    fn fmt(&self, formatter: &mut fmt::Formatter) -> fmt::Result {
        write!(formatter, "[")?;

        for (i, value) in self.0.iter().enumerate() {
            if i != 0 {
                write!(formatter, ", ")?;
            }

            write!(formatter, "{}", value)?;
        }

        write!(formatter, "]")
    }
}

impl From<f64> for CypherValue {
    fn from(value: f64) -> Self {
        CypherValue::Float(value)
    }
}

impl From<i64> for CypherValue {
    fn from(value: i64) -> Self {
        CypherValue::Integer(value)
    }
}

impl From<String> for CypherValue {
    fn from(value: String) -> Self {
        CypherValue::String(value)
    }
}

impl From<&str> for CypherValue {
    fn from(value: &str) -> Self {
        CypherValue::String(value.into())
    }
}

impl From<bool> for CypherValue {
    fn from(value: bool) -> Self {
        CypherValue::Boolean(value)
    }
}

impl FromStr for CypherValue {
    type Err = Error<String>;

    fn from_str(s: &str) -> Result<Self, Self::Err> {
        match all_consuming(cypher_value)(s).finish() {
            Ok((_remainder, cypher_value)) => Ok(cypher_value),
            Err(Error { input, code }) => Err(Error {
                input: input.to_string(),
                code,
            }),
        }
    }
}

impl<T: Into<CypherValue>> From<Vec<T>> for CypherValue {
    fn from(value: Vec<T>) -> Self {
        let vector = value.into_iter().map(|entry| entry.into()).collect();
        CypherValue::List(List(vector))
    }
}

impl fmt::Display for CypherValue {
    fn fmt(&self, f: &mut std::fmt::Formatter<'_>) -> fmt::Result {
        match self {
<<<<<<< HEAD
            CypherValue::Float(float)       => write!(f, "{}", float),
            CypherValue::Integer(integer)   => write!(f, "{}", integer),
            CypherValue::String(string)     => f.pad(string),
            CypherValue::Boolean(boolean)   => write!(f, "{}", boolean),
            CypherValue::List(list)         => write!(f, "{}", list)
=======
            CypherValue::Float(float) => write!(f, "{}", float),
            CypherValue::Integer(integer) => write!(f, "{}", integer),
            CypherValue::String(string) => f.pad(string),
            CypherValue::Boolean(boolean) => write!(f, "{}", boolean),
>>>>>>> d4e4a9af
        }
    }
}

fn is_uppercase_alphabetic(c: char) -> bool {
    c.is_alphabetic() && c.is_uppercase()
}

fn is_valid_label_token(c: char) -> bool {
    c.is_alphanumeric() || c == '_'
}

fn is_valid_rel_type_token(c: char) -> bool {
    is_uppercase_alphabetic(c) || c.is_numeric() || c == '_'
}

fn sp(input: &str) -> IResult<&str, &str> {
    take_while(|c: char| c.is_ascii_whitespace())(input)
}

fn neg_sign(input: &str) -> IResult<&str, bool> {
    map(opt(tag("-")), |t| t.is_some())(input)
}

fn integer_literal(input: &str) -> IResult<&str, CypherValue> {
    map(pair(neg_sign, digit1), |(is_negative, num)| {
        let mut num = i64::from_str(num).unwrap();
        if is_negative {
            num = -num;
        }
        CypherValue::from(num)
    })(input)
}

fn float_literal(input: &str) -> IResult<&str, CypherValue> {
    map(
        pair(neg_sign, recognize(tuple((digit0, tag("."), digit0)))),
        |(is_negative, num)| {
            let mut num = f64::from_str(num).unwrap();
            if is_negative {
                num = -num;
            }
            CypherValue::from(num)
        },
    )(input)
}

fn single_quoted_string(input: &str) -> IResult<&str, &str> {
    let escaped = escaped(none_of("\\\'"), '\\', tag("'"));
    let escaped_or_empty = alt((escaped, tag("")));
    delimited(tag("'"), escaped_or_empty, tag("'"))(input)
}

fn double_quoted_string(input: &str) -> IResult<&str, &str> {
    let escaped = escaped(none_of("\\\""), '\\', tag("\""));
    let escaped_or_empty = alt((escaped, tag("")));
    delimited(tag("\""), escaped_or_empty, tag("\""))(input)
}

fn string_literal(input: &str) -> IResult<&str, CypherValue> {
    map(
        alt((single_quoted_string, double_quoted_string)),
        CypherValue::from,
    )(input)
}

fn boolean_literal(input: &str) -> IResult<&str, CypherValue> {
    alt((
        map(tag_no_case("false"), |_| CypherValue::Boolean(false)),
        map(tag_no_case("true"), |_| CypherValue::Boolean(true)),
    ))(input)
}

fn list_literal(input: &str) -> IResult<&str, CypherValue> {
    context("list", preceded(
        char('['),
        cut(terminated(
            map(
                separated_list0(preceded(sp, char(',')), cypher_primitive_value),
                |vector| CypherValue::List(List(vector))),
            preceded(sp, char(']')),
        )),
    ))(input)
}

fn cypher_primitive_value(input: &str) -> IResult<&str, CypherValue> {
    preceded(sp,
        alt((float_literal, integer_literal, string_literal, boolean_literal)
    ))(input)
}

fn cypher_value(input: &str) -> IResult<&str, CypherValue> {
<<<<<<< HEAD
    preceded(sp,
        alt((float_literal, integer_literal, string_literal, boolean_literal, list_literal)
    ))(input)
=======
    preceded(
        sp,
        alt((
            float_literal,
            integer_literal,
            string_literal,
            boolean_literal,
        )),
    )(input)
>>>>>>> d4e4a9af
}

fn variable(input: &str) -> IResult<&str, String> {
    map(
        preceded(
            sp,
            recognize(pair(
                alt((alpha1, tag("_"))),
                many0(alt((alphanumeric1, tag("_")))),
            )),
        ),
        String::from,
    )(input)
}

fn key_value_pair(input: &str) -> IResult<&str, (String, CypherValue)> {
    pair(
        variable,
        preceded(preceded(sp, tag(":")), cut(cypher_value)),
    )(input)
}

fn key_value_pairs(input: &str) -> IResult<&str, HashMap<String, CypherValue>> {
    map(
        pair(
            key_value_pair,
            many0(preceded(preceded(sp, tag(",")), key_value_pair)),
        ),
        |(head, tail)| std::iter::once(head).chain(tail).collect::<HashMap<_, _>>(),
    )(input)
}

fn properties(input: &str) -> IResult<&str, HashMap<String, CypherValue>> {
    map(
        delimited(
            preceded(sp, tag("{")),
            opt(key_value_pairs),
            preceded(sp, tag("}")),
        ),
        |properties| properties.unwrap_or_default(),
    )(input)
}

fn label(input: &str) -> IResult<&str, String> {
    map(
        preceded(
            tag(":"),
            cut(recognize(pair(
                take_while1(is_uppercase_alphabetic),
                take_while(is_valid_label_token),
            ))),
        ),
        String::from,
    )(input)
}

fn rel_type(input: &str) -> IResult<&str, String> {
    map(
        preceded(
            tag(":"),
            cut(recognize(pair(
                take_while1(is_uppercase_alphabetic),
                take_while(is_valid_rel_type_token),
            ))),
        ),
        String::from,
    )(input)
}

type NodeBody = (
    Option<String>,                       // variable
    Vec<String>,                          // labels
    Option<HashMap<String, CypherValue>>, // properties
);

fn node_body(input: &str) -> IResult<&str, NodeBody> {
    delimited(
        sp,
        tuple((opt(variable), many0(label), opt(properties))),
        sp,
    )(input)
}

pub(crate) fn node(input: &str) -> IResult<&str, Node> {
    map(delimited(tag("("), node_body, tag(")")), Node::from)(input)
}

type RelationshipBody = (
    Option<String>,                       // variable
    Option<String>,                       // relationship type
    Option<HashMap<String, CypherValue>>, // properties
);

fn relationship_body(input: &str) -> IResult<&str, RelationshipBody> {
    delimited(
        tag("["),
        delimited(
            sp,
            tuple((opt(variable), opt(rel_type), opt(properties))),
            sp,
        ),
        tag("]"),
    )(input)
}

pub(crate) fn relationship(input: &str) -> IResult<&str, Relationship> {
    alt((
        map(
            delimited(tag("-"), opt(relationship_body), tag("->")),
            |relationship| match relationship {
                Some((variable, rel_type, properties)) => {
                    Relationship::outgoing(variable, rel_type, properties.unwrap_or_default())
                }
                None => Relationship::outgoing(None, None, HashMap::default()),
            },
        ),
        map(
            delimited(tag("<-"), opt(relationship_body), tag("-")),
            |relationship| match relationship {
                Some((variable, rel_type, properties)) => {
                    Relationship::incoming(variable, rel_type, properties.unwrap_or_default())
                }
                None => Relationship::incoming(None, None, HashMap::default()),
            },
        ),
    ))(input)
}

pub(crate) fn path(input: &str) -> IResult<&str, Path> {
    map(pair(node, many0(pair(relationship, cut(node)))), Path::from)(input)
}

pub(crate) fn graph(input: &str) -> IResult<&str, Graph> {
    map(
        many1(terminated(preceded(sp, path), preceded(sp, opt(tag(","))))),
        Graph::new,
    )(input)
}

#[cfg(test)]
mod tests {
    use super::*;
    use pretty_assertions::assert_eq as pretty_assert_eq;
    use test_case::test_case;

    impl Node {
        fn with_variable(variable: impl Into<String>) -> Self {
            Node {
                variable: Some(variable.into()),
                ..Node::default()
            }
        }

        fn with_labels<I, T>(labels: I) -> Self
        where
            I: IntoIterator<Item = T>,
            T: Into<String>,
        {
            Node {
                labels: labels.into_iter().map(Into::into).collect(),
                ..Node::default()
            }
        }

        fn with_variable_and_labels<I, T>(variable: impl Into<String>, labels: I) -> Self
        where
            I: IntoIterator<Item = T>,
            T: Into<String>,
        {
            Node {
                variable: Some(variable.into()),
                labels: labels.into_iter().map(Into::into).collect(),
                ..Node::default()
            }
        }

        fn from<I, T>(
            variable: impl Into<String>,
            labels: I,
            properties: Vec<(T, CypherValue)>,
        ) -> Self
        where
            I: IntoIterator<Item = T>,
            T: Into<String>,
        {
            Node {
                variable: Some(variable.into()),
                labels: labels.into_iter().map(Into::into).collect(),
                properties: properties
                    .into_iter()
                    .map(|(k, v)| (Into::into(k), v))
                    .collect::<HashMap<_, _>>(),
            }
        }
    }

    impl Relationship {
        fn outgoing_with_variable(variable: impl Into<String>) -> Self {
            Self::outgoing(Some(variable.into()), None, HashMap::default())
        }

        fn outgoing_with_variable_and_rel_type(
            variable: impl Into<String>,
            rel_type: impl Into<String>,
        ) -> Self {
            Self::outgoing(
                Some(variable.into()),
                Some(rel_type.into()),
                HashMap::default(),
            )
        }

        fn incoming_with_variable(variable: impl Into<String>) -> Self {
            Self::incoming(Some(variable.into()), None, HashMap::default())
        }

        fn incoming_with_variable_and_rel_type(
            variable: impl Into<String>,
            rel_type: impl Into<String>,
        ) -> Self {
            Self::incoming(
                Some(variable.into()),
                Some(rel_type.into()),
                HashMap::default(),
            )
        }

        fn from<I, T>(
            variable: impl Into<String>,
            rel_type: T,
            direction: Direction,
            properties: Vec<(T, CypherValue)>,
        ) -> Self
        where
            T: Into<String>,
        {
            Relationship {
                variable: Some(variable.into()),
                rel_type: Some(rel_type.into()),
                direction,
                properties: properties
                    .into_iter()
                    .map(|(k, v)| (Into::into(k), v))
                    .collect::<HashMap<_, _>>(),
            }
        }
    }

    #[test_case("0",               CypherValue::from(0)   ; "int: zero")]
    #[test_case("-0",              CypherValue::from(0)   ; "int: signed zero")]
    #[test_case("42",              CypherValue::from(42)  ; "int: positive")]
    #[test_case("-42",             CypherValue::from(-42) ; "int: negative")]
    #[test_case("0.0",             CypherValue::from(0.0)   ; "float: zero v1")]
    #[test_case("0.",              CypherValue::from(0.0)   ; "float: zero v2")]
    #[test_case(".0",              CypherValue::from(0.0)   ; "float: zero v3")]
    #[test_case("-0.0",            CypherValue::from(0.0)   ; "float: signed zero")]
    #[test_case("-.0",             CypherValue::from(0.0)   ; "float: signed zero v2")]
    #[test_case("13.37",           CypherValue::from(13.37) ; "float: positive")]
    #[test_case("-42.2",           CypherValue::from(-42.2) ; "float: negative")]
    #[test_case("'foobar'",        CypherValue::from("foobar")       ; "sq string: alpha")]
    #[test_case("'1234'",          CypherValue::from("1234")         ; "sq string: numeric")]
    #[test_case("'    '",          CypherValue::from("    ")         ; "sq string: whitespacec")]
    #[test_case("''",              CypherValue::from("")             ; "sq string: empty")]
    #[test_case(r#"'foobar\'s'"#,  CypherValue::from(r#"foobar\'s"#) ; "sq string: escaped")]
    #[test_case("\"foobar\"",      CypherValue::from("foobar")       ; "dq string: alpha")]
    #[test_case("\"1234\"",        CypherValue::from("1234")         ; "dq string: numeric")]
    #[test_case("\"    \"",        CypherValue::from("    ")         ; "dq string: whitespacec")]
    #[test_case("\"\"",            CypherValue::from("")             ; "dq string: empty")]
    #[test_case(r#""foobar\"s""#,  CypherValue::from(r#"foobar\"s"#) ; "dq string: escaped")]
    #[test_case("true",            CypherValue::from(true)  ; "bool: true")]
    #[test_case("false",           CypherValue::from(false) ; "bool: false")]
    #[test_case("[1, -2, 3]",      CypherValue::from(vec![1, -2, 3])      ; "list: [1, -2, 3]")]
    #[test_case("[1.0, 2.5, .1]",  CypherValue::from(vec![1.0, 2.5, 0.1]) ; "list: [1.0, 2.5, 0.1]")]
    #[test_case("[true, false]",   CypherValue::from(vec![true, false])   ; "list: [true, false]")]
    #[test_case(r#"["ab", "cd"]"#, CypherValue::from(vec!["ab", "cd"])    ; "list: [\"ab\", \"cd\"]")]
    fn cypher_value(input: &str, expected: CypherValue) {
        assert_eq!(input.parse(), Ok(expected))
    }

    #[test]
    fn cypher_value_from() {
        assert_eq!(CypherValue::from(42), CypherValue::from(42));
        assert_eq!(CypherValue::from(13.37), CypherValue::from(13.37));
        assert_eq!(CypherValue::from("foobar"), CypherValue::from("foobar"));
        assert_eq!(CypherValue::from(true), CypherValue::from(true));
    }

    #[test]
    fn cypher_value_display() {
        assert_eq!("42", format!("{}", CypherValue::from(42)));
        assert_eq!("13.37", format!("{}", CypherValue::from(13.37)));
        assert_eq!("foobar", format!("{}", CypherValue::from("foobar")));
        assert_eq!("00foobar", format!("{:0>8}", CypherValue::from("foobar")));
        assert_eq!("true", format!("{}", CypherValue::from(true)));
    }

    #[test_case("key:42",         ("key".to_string(), CypherValue::from(42)))]
    #[test_case("key: 1337",      ("key".to_string(), CypherValue::from(1337)))]
    #[test_case("key2: 1337",     ("key2".to_string(), CypherValue::from(1337)))]
    #[test_case("key2: 'foobar'", ("key2".to_string(), CypherValue::from("foobar")))]
    #[test_case("key3: true",     ("key3".to_string(), CypherValue::from(true)))]
    fn key_value_pair_test(input: &str, expected: (String, CypherValue)) {
        assert_eq!(key_value_pair(input).unwrap().1, expected)
    }

    #[test_case("{key1: 42}",               vec![("key1".to_string(), CypherValue::from(42))])]
    #[test_case("{key1: 13.37 }",           vec![("key1".to_string(), CypherValue::from(13.37))])]
    #[test_case("{ key1: 42, key2: 1337 }", vec![("key1".to_string(), CypherValue::from(42)), ("key2".to_string(), CypherValue::from(1337))])]
    #[test_case("{ key1: 42, key2: 1337, key3: 'foobar' }", vec![("key1".to_string(), CypherValue::from(42)), ("key2".to_string(), CypherValue::from(1337)), ("key3".to_string(), CypherValue::from("foobar"))])]
    fn properties_test(input: &str, expected: Vec<(String, CypherValue)>) {
        let expected = expected.into_iter().collect::<HashMap<_, _>>();
        assert_eq!(properties(input).unwrap().1, expected)
    }

    #[test_case("foobar"; "multiple alphabetical")]
    #[test_case("_foobar"; "starts with underscore")]
    #[test_case("__foo_bar"; "mixed underscore")]
    #[test_case("f"; "single alphabetical lowercase")]
    #[test_case("F"; "single alphabetical uppercase")]
    #[test_case("f1234"; "alphanumeric")]
    fn variable_positive(input: &str) {
        let result = variable(input);
        assert!(result.is_ok());
        let result = result.unwrap().1;
        assert_eq!(result, input)
    }

    #[test_case("1234"; "numerical")]
    #[test_case("+foo"; "special char")]
    #[test_case("."; "another special char")]
    fn variable_negative(input: &str) {
        assert!(variable(input).is_err())
    }

    #[test_case(":Foobar"; "alphabetical")]
    #[test_case(":F"; "alphabetical single char")]
    #[test_case(":F42"; "alphanumerical")]
    #[test_case(":F_42"; "alphanumerical and underscore")]
    fn labels_positive(input: &str) {
        let result = label(input);
        assert!(result.is_ok());
        let result = result.unwrap().1;
        assert_eq!(format!(":{}", result), input)
    }

    #[test_case(":foobar"; "lower case")]
    #[test_case(":_"; "colon and single underscore")]
    #[test_case("_"; "single underscore")]
    #[test_case(":1234"; "numerical")]
    fn labels_negative(input: &str) {
        assert!(label(input).is_err())
    }

    #[test_case(":FOOBAR"; "multiple alphabetical")]
    #[test_case(":F"; "single alphabetical")]
    #[test_case(":F42"; "alphanumerical")]
    #[test_case(":F_42"; "alphanumerical and underscore")]
    fn rel_types_positive(input: &str) {
        let result = rel_type(input);
        assert!(result.is_ok());
        let result = result.unwrap().1;
        assert_eq!(format!(":{}", result), input)
    }

    #[test_case("()",                   Node::default(); "empty node")]
    #[test_case("( )",                  Node::default(); "empty node with space")]
    #[test_case("(  )",                 Node::default(); "empty node with many spaces")]
    #[test_case("(n0)",                 Node::with_variable("n0"); "n0")]
    #[test_case("( n0 )",               Node::with_variable("n0"); "n0 with space")]
    #[test_case("(:A)",                 Node::with_labels(vec!["A"]))]
    #[test_case("(:A:B)",               Node::with_labels(vec!["A", "B"]) )]
    #[test_case("( :A:B )",             Node::with_labels(vec!["A", "B"]); ":A:B with space" )]
    #[test_case("(n0:A)",               Node::with_variable_and_labels("n0", vec!["A"]))]
    #[test_case("(n0:A:B)",             Node::with_variable_and_labels("n0", vec!["A", "B"]))]
    #[test_case("( n0:A:B )",           Node::with_variable_and_labels("n0", vec!["A", "B"]); "n0:A:B with space")]
    #[test_case("(n0 { foo: 42 })",     Node::from("n0", vec![], vec![("foo", CypherValue::from(42))]))]
    #[test_case("(n0:A:B { foo: 42 })", Node::from("n0", vec!["A", "B"], vec![("foo", CypherValue::from(42))]))]
    fn node_test(input: &str, expected: Node) {
        assert_eq!(input.parse(), Ok(expected));
    }

    #[test_case("(42:A)" ; "numeric variable")]
    #[test_case("("      ; "no closing")]
    #[test_case(")"      ; "no opening")]
    fn node_negative(input: &str) {
        assert!(input.parse::<Node>().is_err())
    }

    #[test_case("-->",                     Relationship { direction: Direction::Outgoing, ..Relationship::default()})]
    #[test_case("-[]->",                   Relationship { direction: Direction::Outgoing, ..Relationship::default()}; "outgoing: with body")]
    #[test_case("-[ ]->",                  Relationship { direction: Direction::Outgoing, ..Relationship::default()}; "outgoing: body with space")]
    #[test_case("<--",                     Relationship { direction: Direction::Incoming, ..Relationship::default()}; "incoming: no body")]
    #[test_case("<-[]-",                   Relationship { direction: Direction::Incoming, ..Relationship::default()}; "incoming: with body")]
    #[test_case("<-[ ]-",                  Relationship { direction: Direction::Incoming, ..Relationship::default()}; "incoming: body with space")]
    #[test_case("-[r0]->",                 Relationship { variable: Some("r0".to_string()), direction: Direction::Outgoing, ..Relationship::default() }; "r0 outgoing")]
    #[test_case("-[ r0 ]->",               Relationship { variable: Some("r0".to_string()), direction: Direction::Outgoing, ..Relationship::default() }; "r0 outgoing with space")]
    #[test_case("<-[r0]-",                 Relationship { variable: Some("r0".to_string()), direction: Direction::Incoming, ..Relationship::default() }; "r0 incoming")]
    #[test_case("<-[ r0 ]-",               Relationship { variable: Some("r0".to_string()), direction: Direction::Incoming, ..Relationship::default() }; "r0 incoming with space")]
    #[test_case("-[:BAR]->",               Relationship { rel_type: Some("BAR".to_string()), direction: Direction::Outgoing, ..Relationship::default() }; "BAR outgoing")]
    #[test_case("-[ :BAR ]->",             Relationship { rel_type: Some("BAR".to_string()), direction: Direction::Outgoing, ..Relationship::default() }; "BAR outgoing with space")]
    #[test_case("<-[:BAR]-",               Relationship { rel_type: Some("BAR".to_string()), direction: Direction::Incoming, ..Relationship::default() }; "BAR incoming")]
    #[test_case("<-[ :BAR ]-",             Relationship { rel_type: Some("BAR".to_string()), direction: Direction::Incoming, ..Relationship::default() }; "BAR incoming with space")]
    #[test_case("-[r0:BAR]->",             Relationship { variable: Some("r0".to_string()), rel_type: Some("BAR".to_string()), direction: Direction::Outgoing, ..Relationship::default() }; "r0:Bar outgoing")]
    #[test_case("-[ r0:BAR ]->",           Relationship { variable: Some("r0".to_string()), rel_type: Some("BAR".to_string()), direction: Direction::Outgoing, ..Relationship::default()};  "r0:Bar outgoing with space")]
    #[test_case("<-[r0:BAR]-",             Relationship { variable: Some("r0".to_string()), rel_type: Some("BAR".to_string()), direction: Direction::Incoming, ..Relationship::default() }; "r0:Bar incoming")]
    #[test_case("<-[ r0:BAR ]-",           Relationship { variable: Some("r0".to_string()), rel_type: Some("BAR".to_string()), direction: Direction::Incoming, ..Relationship::default() }; "r0:Bar incoming with space")]
    #[test_case("<-[{ foo: 42 }]-",        Relationship { variable: None, rel_type: None, direction: Direction::Incoming, properties: std::iter::once(("foo".to_string(), CypherValue::from(42))).into_iter().collect::<HashMap<_,_>>() }; "with properties")]
    #[test_case("<-[r0 { foo: 42 }]-",     Relationship { variable: Some("r0".to_string()), rel_type: None, direction: Direction::Incoming, properties: std::iter::once(("foo".to_string(), CypherValue::from(42))).into_iter().collect::<HashMap<_,_>>() }; "r0 with properties")]
    #[test_case("<-[:BAR { foo: 42 }]-",   Relationship { variable: None, rel_type: Some("BAR".to_string()), direction: Direction::Incoming, properties: std::iter::once(("foo".to_string(), CypherValue::from(42))).into_iter().collect::<HashMap<_,_>>() }; "Bar with properties")]
    #[test_case("<-[r0:BAR { foo: 42 }]-", Relationship { variable: Some("r0".to_string()), rel_type: Some("BAR".to_string()), direction: Direction::Incoming, properties: std::iter::once(("foo".to_string(), CypherValue::from(42))).into_iter().collect::<HashMap<_,_>>() }; "r0:Bar with properties")]
    fn relationship_test(input: &str, expected: Relationship) {
        assert_eq!(input.parse(), Ok(expected));
    }

    #[test_case("-[->" ; "outgoing: no closing")]
    #[test_case("-]->" ; "outgoing: no opening")]
    #[test_case("->"   ; "outgoing: no hyphen")]
    #[test_case("<-[-" ; "incoming: no closing")]
    #[test_case("<-]-" ; "incoming: no opening")]
    #[test_case("<-"   ; "incoming: no hyphen")]
    fn relationship_negative(input: &str) {
        assert!(input.parse::<Relationship>().is_err());
    }

    #[test]
    fn path_node_only() {
        assert_eq!(
            "(a)".parse(),
            Ok(Path {
                start: Node::with_variable("a"),
                elements: vec![]
            })
        );
    }

    #[test]
    fn path_one_hop_path() {
        assert_eq!(
            "(a)-->(b)".parse(),
            Ok(Path {
                start: Node::with_variable("a"),
                elements: vec![(
                    Relationship::outgoing(None, None, HashMap::default()),
                    Node::with_variable("b")
                )]
            })
        );
    }

    #[test]
    fn path_two_hop_path() {
        assert_eq!(
            "(a)-->(b)<--(c)".parse(),
            Ok(Path {
                start: Node::with_variable("a"),
                elements: vec![
                    (
                        Relationship::outgoing(None, None, HashMap::default()),
                        Node::with_variable("b")
                    ),
                    (
                        Relationship::incoming(None, None, HashMap::default()),
                        Node::with_variable("c")
                    ),
                ]
            })
        );
    }

    #[test]
    fn path_with_node_labels_and_relationship_types() {
        assert_eq!(
            "(a:A)<-[:R]-(:B)-[rel]->(c)-[]->(d:D1:D2)<--(:E1:E2)-[r:REL]->()".parse(),
            Ok(Path {
                start: Node::with_variable_and_labels("a", vec!["A"]),
                elements: vec![
                    (
                        Relationship::incoming(None, Some("R".to_string()), HashMap::default()),
                        Node::new(None, vec!["B".to_string()], HashMap::default())
                    ),
                    (
                        Relationship::outgoing_with_variable("rel"),
                        Node::with_variable("c")
                    ),
                    (
                        Relationship::outgoing(None, None, HashMap::default()),
                        Node::with_variable_and_labels("d", vec!["D1", "D2"])
                    ),
                    (
                        Relationship::incoming(None, None, HashMap::default()),
                        Node::new(
                            None,
                            vec!["E1".to_string(), "E2".to_string()],
                            HashMap::default()
                        )
                    ),
                    (
                        Relationship::outgoing_with_variable_and_rel_type("r", "REL"),
                        Node::default()
                    ),
                ]
            })
        );
    }

    #[test_case("(42:A)" ; "numeric variable")]
    #[test_case("(a)-->(42:A)" ; "numeric variable one hop")]
    fn path_negative(input: &str) {
        assert!(input.parse::<Path>().is_err())
    }

    #[test]
    fn graph_one_paths() {
        pretty_assert_eq!(
            "(a)-->(b)".parse(),
            Ok(Graph::new(vec![Path {
                start: Node::with_variable("a"),
                elements: vec![(
                    Relationship::outgoing(None, None, HashMap::default()),
                    Node::with_variable("b")
                )]
            }]))
        );
    }

    #[test_case("(a)(b)"; "no comma")]
    #[test_case("(a) (b)"; "one space")]
    #[test_case("(a)  (b)"; "more space")]
    #[test_case("(a),(b)"; "comma")]
    #[test_case("(a), (b)"; "comma and space")]
    #[test_case("(a) ,(b)"; "comma and space in front")]
    #[test_case("(a) , (b)"; "comma and more space")]
    #[test_case("(a)  ,  (b)"; "comma and moore space")]
    #[test_case("(a)  ,  (b),"; "comma and mooore space")]
    #[test_case("(a)\n(b)"; "new line")]
    #[test_case("(a),\n(b)"; "new line and comma on same line")]
    #[test_case("(a)\n,(b)"; "new line and comma on next line")]
    #[test_case("(a)\n\r,(b)\n\r"; "new line at the end")]
    fn graph_two_paths(input: &str) {
        pretty_assert_eq!(
            input.parse(),
            Ok(Graph::new(vec![
                Path {
                    start: Node::with_variable("a"),
                    elements: vec![]
                },
                Path {
                    start: Node::with_variable("b"),
                    elements: vec![]
                }
            ]))
        );
    }

    #[test]
    fn graph_trailing_comma() {
        pretty_assert_eq!(
            "(a),".parse(),
            Ok(Graph::new(vec![Path {
                start: Node::with_variable("a"),
                elements: vec![]
            }]))
        );
    }
}<|MERGE_RESOLUTION|>--- conflicted
+++ resolved
@@ -192,7 +192,7 @@
     Integer(i64),
     String(String),
     Boolean(bool),
-    List(List)
+    List(List),
 }
 
 #[derive(Debug, PartialEq)]
@@ -268,18 +268,11 @@
 impl fmt::Display for CypherValue {
     fn fmt(&self, f: &mut std::fmt::Formatter<'_>) -> fmt::Result {
         match self {
-<<<<<<< HEAD
-            CypherValue::Float(float)       => write!(f, "{}", float),
-            CypherValue::Integer(integer)   => write!(f, "{}", integer),
-            CypherValue::String(string)     => f.pad(string),
-            CypherValue::Boolean(boolean)   => write!(f, "{}", boolean),
-            CypherValue::List(list)         => write!(f, "{}", list)
-=======
             CypherValue::Float(float) => write!(f, "{}", float),
             CypherValue::Integer(integer) => write!(f, "{}", integer),
             CypherValue::String(string) => f.pad(string),
             CypherValue::Boolean(boolean) => write!(f, "{}", boolean),
->>>>>>> d4e4a9af
+            CypherValue::List(list) => write!(f, "{}", list),
         }
     }
 }
@@ -354,29 +347,22 @@
 }
 
 fn list_literal(input: &str) -> IResult<&str, CypherValue> {
-    context("list", preceded(
-        char('['),
-        cut(terminated(
-            map(
-                separated_list0(preceded(sp, char(',')), cypher_primitive_value),
-                |vector| CypherValue::List(List(vector))),
-            preceded(sp, char(']')),
-        )),
-    ))(input)
+    context(
+        "list",
+        preceded(
+            char('['),
+            cut(terminated(
+                map(
+                    separated_list0(preceded(sp, char(',')), cypher_primitive_value),
+                    |vector| CypherValue::List(List(vector)),
+                ),
+                preceded(sp, char(']')),
+            )),
+        ),
+    )(input)
 }
 
 fn cypher_primitive_value(input: &str) -> IResult<&str, CypherValue> {
-    preceded(sp,
-        alt((float_literal, integer_literal, string_literal, boolean_literal)
-    ))(input)
-}
-
-fn cypher_value(input: &str) -> IResult<&str, CypherValue> {
-<<<<<<< HEAD
-    preceded(sp,
-        alt((float_literal, integer_literal, string_literal, boolean_literal, list_literal)
-    ))(input)
-=======
     preceded(
         sp,
         alt((
@@ -386,7 +372,19 @@
             boolean_literal,
         )),
     )(input)
->>>>>>> d4e4a9af
+}
+
+fn cypher_value(input: &str) -> IResult<&str, CypherValue> {
+    preceded(
+        sp,
+        alt((
+            float_literal,
+            integer_literal,
+            string_literal,
+            boolean_literal,
+            list_literal,
+        )),
+    )(input)
 }
 
 fn variable(input: &str) -> IResult<&str, String> {
